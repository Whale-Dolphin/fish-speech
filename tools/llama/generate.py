--- conflicted
+++ resolved
@@ -5,1075 +5,10 @@
 #!/usr/bin/env python
 
 
-<<<<<<< HEAD
-os.environ["TOKENIZERS_PARALLELISM"] = "false"
-torch._inductor.config.coordinate_descent_tuning = True
-torch._inductor.config.triton.unique_kernel_names = True
-
-if hasattr(torch._inductor.config, "fx_graph_cache"):
-    # Experimental feature to reduce compilation times, will be on by default in future
-    torch._inductor.config.fx_graph_cache = True
-
-
-from torch.nn.attention import SDPBackend, sdpa_kernel
-
-from fish_speech.models.text2semantic.llama import (
-    BaseTransformer,
-    DualARTransformer,
-    NaiveTransformer,
-)
-
-
-def multinomial_sample_one_no_sync(
-    probs_sort,
-):  # Does multinomial sampling without a cuda synchronization
-    q = torch.empty_like(probs_sort).exponential_(1)
-    return torch.argmax(probs_sort / q, dim=-1, keepdim=True).to(dtype=torch.int)
-
-
-def logits_to_probs(
-    logits,
-    previous_tokens: Optional[torch.Tensor] = None,
-    temperature: torch.Tensor = 1.0,
-    top_p: torch.Tensor = 1.0,
-    repetition_penalty: torch.Tensor = 1.0,
-) -> torch.Tensor:
-    # Apply repetition penalty
-    if previous_tokens is not None:
-        previous_tokens = previous_tokens.long()
-        score = torch.gather(logits, dim=0, index=previous_tokens)
-        score = torch.where(
-            score < 0, score * repetition_penalty, score / repetition_penalty
-        )
-        logits.scatter_(dim=0, index=previous_tokens, src=score)
-
-    # Apply top-p sampling
-    sorted_logits, sorted_indices = torch.sort(logits, descending=True)
-    cum_probs = torch.cumsum(torch.nn.functional.softmax(sorted_logits, dim=-1), dim=-1)
-    sorted_indices_to_remove = cum_probs > top_p
-    sorted_indices_to_remove[0] = False  # keep at least one option
-    indices_to_remove = sorted_indices_to_remove.scatter(
-        dim=0, index=sorted_indices, src=sorted_indices_to_remove
-    )
-    logits = logits.masked_fill(indices_to_remove, -float("Inf"))
-
-    logits = logits / max(temperature, 1e-5)
-
-    probs = torch.nn.functional.softmax(logits, dim=-1)
-    return probs
-
-
-def multinomial_sample_one_no_sync_agent(
-    probs_sort,
-):  # Does multinomial sampling without a cuda synchronization
-    q = torch.empty_like(probs_sort).exponential_(1)
-    return torch.argmax(probs_sort / q, dim=-1, keepdim=True).to(dtype=torch.int)
-
-
-def logits_to_probs_agent(
-    logits,
-    previous_tokens: Optional[torch.Tensor] = None,
-    temperature: torch.Tensor = 1.0,
-    top_p: torch.Tensor = 1.0,
-    repetition_penalty: torch.Tensor = 1.0,
-) -> torch.Tensor:
-    # Apply repetition penalty
-    if previous_tokens is not None:
-        previous_tokens = previous_tokens.long()
-        score = torch.gather(logits, dim=-1, index=previous_tokens)
-        score = torch.where(
-            score < 0, score * repetition_penalty, score / repetition_penalty
-        )
-        logits.scatter_(dim=-1, index=previous_tokens, src=score)
-
-    # Apply top-p sampling
-    sorted_logits, sorted_indices = torch.sort(logits, descending=True)
-    cum_probs = torch.cumsum(torch.nn.functional.softmax(sorted_logits, dim=-1), dim=-1)
-    sorted_indices_to_remove = cum_probs > top_p
-    sorted_indices_to_remove[..., 0] = False  # keep at least one option
-    indices_to_remove = sorted_indices_to_remove.scatter(
-        dim=-1, index=sorted_indices, src=sorted_indices_to_remove
-    )
-    logits = logits.masked_fill(indices_to_remove, -float("Inf"))
-
-    logits = logits / max(temperature, 1e-5)
-
-    probs = torch.nn.functional.softmax(logits, dim=-1)
-    return probs
-
-
-def sample(
-    logits,
-    previous_tokens: Optional[torch.Tensor] = None,
-    **sampling_kwargs,
-) -> Tuple[torch.Tensor, torch.Tensor]:
-    probs = logits_to_probs(
-        logits=logits[0, -1], previous_tokens=previous_tokens, **sampling_kwargs
-    )
-    idx_next = multinomial_sample_one_no_sync(probs)
-    return idx_next, probs
-
-
-def sample_agent(
-    logits,
-    previous_tokens: Optional[torch.Tensor] = None,
-    **sampling_kwargs,
-) -> Tuple[torch.Tensor, torch.Tensor]:
-    probs = logits_to_probs_agent(
-        logits=logits[:, -1], previous_tokens=previous_tokens, **sampling_kwargs
-    )
-    idx_next = multinomial_sample_one_no_sync_agent(probs)
-    return idx_next, probs
-
-
-def decode_one_token_ar_agent(
-    model: DualARTransformer,
-    x: torch.Tensor,
-    input_pos: torch.Tensor,
-    semantic_ids: list,
-    previous_tokens: torch.Tensor = None,
-    **sampling_kwargs,
-) -> torch.Tensor:
-    # print(x, input_pos)
-    x = model.forward_generate(x, input_pos)
-    logits = x.logits  # [:, -1:]
-    hidden_states = x.hidden_states  # [:, -1:]
-
-    sampling_kwargs_main = sampling_kwargs.copy()
-    sampling_kwargs_main["temperature"] = 0.1
-    sampling_kwargs_main["top_p"] = 0.1
-    sampling_kwargs_main["repetition_penalty"] = 1.0
-
-    codebooks = [
-        sample_agent(
-            logits,
-            previous_tokens=None,  # Disable repetition penalty for the token codebook
-            **sampling_kwargs_main,
-        )[0]
-    ]
-
-    # Cleanup the cache
-    for layer in model.fast_layers:
-        layer.attention.kv_cache.k_cache.fill_(0)
-        layer.attention.kv_cache.v_cache.fill_(0)
-
-    for codebook_idx in range(model.config.num_codebooks):
-        input_pos = torch.tensor(
-            [codebook_idx], device=hidden_states.device, dtype=torch.long
-        )
-        logits = model.forward_generate_fast(hidden_states, input_pos)
-        a = sample_agent(
-            logits,
-            previous_tokens=(
-                previous_tokens[:, codebook_idx + 1]
-                if previous_tokens is not None
-                else None
-            ),
-            **sampling_kwargs,
-        )[0]
-        hidden_states = model.fast_embeddings(a)
-        codebooks.append(a)
-
-    codebooks = torch.stack(codebooks, dim=1)
-    semantic_ids_tensor = torch.tensor(semantic_ids, device=codebooks.device)
-    codebooks[:, 1:, :] = torch.masked_fill(
-        codebooks[:, 1:, :],
-        ~torch.isin(codebooks[:, :1, :], semantic_ids_tensor),
-        CODEBOOK_PAD_TOKEN_ID,
-    )
-
-    return codebooks
-
-
-def decode_one_token_naive_agent(
-    model: NaiveTransformer,
-    x: torch.Tensor,
-    input_pos: torch.Tensor,
-    semantic_ids: list,
-    previous_tokens: torch.Tensor = None,
-    **sampling_kwargs,
-) -> torch.Tensor:
-    x = model.forward_generate(x, input_pos)
-
-    codebooks = [
-        sample(
-            x.token_logits,
-            previous_tokens=None,  # Disable repetition penalty for the token codebook
-            **sampling_kwargs,
-        )[0]
-    ]
-
-    for i in range(model.config.num_codebooks):
-        codebooks.append(
-            sample_agent(
-                x.codebook_logits[:, :, i],
-                previous_tokens=(
-                    previous_tokens[:, i + 1] if previous_tokens is not None else None
-                ),
-                **sampling_kwargs,
-            )[0]
-        )
-
-    codebooks = torch.stack(codebooks, dim=1)
-    semantic_ids_tensor = torch.tensor(semantic_ids, device=codebooks.device)
-    codebooks[:, 1:, :] = torch.masked_fill(
-        codebooks[:, 1:, :],
-        ~torch.isin(codebooks[:, :1, :], semantic_ids_tensor),
-        CODEBOOK_PAD_TOKEN_ID,
-    )
-
-    return codebooks
-
-
-def decode_one_token_ar(
-    model: DualARTransformer,
-    x: torch.Tensor,
-    input_pos: torch.Tensor,
-    semantic_ids: list,
-    previous_tokens: torch.Tensor = None,
-    **sampling_kwargs,
-) -> torch.Tensor:
-    x = model.forward_generate(x, input_pos)
-
-    sampling_kwargs_main = sampling_kwargs.copy()
-    # sampling_kwargs_main["temperature"] = 0.1
-    # sampling_kwargs_main["top_p"] = 0.1
-    # sampling_kwargs_main["repetition_penalty"] = 1.0
-
-    codebooks = [
-        sample(
-            x.logits,
-            previous_tokens=(
-                previous_tokens[0] if previous_tokens is not None else None
-            ),  # Disable repetition penalty for the token codebook
-            **sampling_kwargs_main,
-        )[0]
-    ]
-
-    hidden_states = x.hidden_states
-
-    # Cleanup the cache
-    for layer in model.fast_layers:
-        layer.attention.kv_cache.k_cache.fill_(0)
-        layer.attention.kv_cache.v_cache.fill_(0)
-
-    input_pos = torch.tensor([0], device=hidden_states.device, dtype=torch.long)
-    model.forward_generate_fast(hidden_states, input_pos)
-    a = codebooks[0] - model.tokenizer.semantic_begin_id
-    a[a < 0] = 0
-    hidden_states = model.fast_embeddings(a)
-    codebooks.append(a)
-
-    for codebook_idx in range(1, model.config.num_codebooks):
-        input_pos = torch.tensor(
-            [codebook_idx], device=hidden_states.device, dtype=torch.long
-        )
-        logits = model.forward_generate_fast(hidden_states, input_pos)
-        a = sample(
-            logits,
-            previous_tokens=(
-                previous_tokens[codebook_idx + 1]
-                if previous_tokens is not None
-                else None
-            ),
-            **sampling_kwargs,
-        )[0]
-        hidden_states = model.fast_embeddings(a)
-        codebooks.append(a)
-
-    codebooks = torch.stack(codebooks, dim=0)
-    # semantic_ids_tensor = torch.tensor(semantic_ids, device=codebooks.device)
-    # codebooks[1:, :] = torch.masked_fill(
-    #     codebooks[1:, :], ~torch.isin(codebooks[:1, :], semantic_ids_tensor), CODEBOOK_PAD_TOKEN_ID
-    # )
-
-    # print(codebooks)
-    return codebooks
-
-
-def decode_one_token_naive(
-    model: NaiveTransformer,
-    x: torch.Tensor,
-    input_pos: torch.Tensor,
-    previous_tokens: torch.Tensor = None,
-    **sampling_kwargs,
-) -> torch.Tensor:
-    x = model.forward_generate(x, input_pos)
-
-    sampling_kwargs_main = sampling_kwargs.copy()
-    sampling_kwargs_main["temperature"] = 0.1
-    sampling_kwargs_main["top_p"] = 0.1
-    sampling_kwargs_main["repetition_penalty"] = 1.0
-
-    codebooks = [
-        sample(
-            x.logits,
-            previous_tokens=None,  # Disable repetition penalty for the token codebook
-            **sampling_kwargs_main,
-        )[0]
-    ]
-
-    for i in range(model.config.num_codebooks):
-        codebooks.append(
-            sample(
-                x.codebook_logits[:, :, i],
-                previous_tokens=(
-                    previous_tokens[i + 1] if previous_tokens is not None else None
-                ),
-                **sampling_kwargs,
-            )[0]
-        )
-
-    return torch.stack(codebooks, dim=0)
-
-
-def decode_n_tokens(
-    model: NaiveTransformer,
-    cur_token: torch.Tensor,
-    input_pos: torch.Tensor,
-    num_new_tokens: int,
-    semantic_ids: list,
-    decode_one_token=decode_one_token_naive,
-    **sampling_kwargs,
-):
-    previous_tokens = torch.zeros(
-        (model.config.num_codebooks + 1, model.config.max_seq_len),
-        dtype=torch.int,
-        device=cur_token.device,
-    )
-
-    for i in tqdm(range(num_new_tokens)):
-        # We need to get windowed repeat penalty
-        win_size = 16
-        if i < win_size:
-            window = previous_tokens[:, :win_size]
-        else:
-            window = previous_tokens[:, i - win_size : i]
-
-        with (
-            torch.backends.cuda.sdp_kernel(
-                enable_flash=False, enable_mem_efficient=False, enable_math=True
-            )
-            if torch.cuda.is_available()
-            else nullcontext()
-        ):  # Actually better for Inductor to codegen attention here
-            next_token = decode_one_token(
-                model=model,
-                x=cur_token,
-                input_pos=input_pos,
-                previous_tokens=window,
-                semantic_ids=semantic_ids,
-                **sampling_kwargs,
-            )
-
-        input_pos += 1
-        cur_token = next_token.view(1, model.config.num_codebooks + 1, -1)
-        previous_tokens[:, i : i + 1] = next_token.view(
-            model.config.num_codebooks + 1, -1
-        )
-
-        if cur_token[0, 0, -1] == model.tokenizer.get_token_id(IM_END_TOKEN):
-            break
-
-    return previous_tokens[:, : i + 1]
-
-
-@torch.no_grad()
-@torch.inference_mode()
-def generate(
-    *,
-    model: NaiveTransformer,
-    prompt: torch.Tensor,
-    max_new_tokens: int,
-    decode_one_token=decode_one_token_naive,
-    **sampling_kwargs,
-) -> torch.Tensor:
-    """
-    Takes a conditioning sequence (prompt) as input and continues to generate as many tokens as requested.
-    """
-
-    # create an empty tensor of the expected final shape and fill in the current tokens
-    T = prompt.size(1)
-    semantic_ids = [
-        model.tokenizer.get_token_id(f"<|semantic:{i}|>") for i in range(1024)
-    ]
-
-    if max_new_tokens:
-        if T + max_new_tokens > model.config.max_seq_len:
-            max_new_tokens = model.config.max_seq_len - T
-            logger.info(f"Truncating max_new_tokens to {max_new_tokens}")
-
-        T_new = T + max_new_tokens
-    else:
-        T_new = model.config.max_seq_len
-        max_new_tokens = T_new - T
-
-    device, dtype = prompt.device, prompt.dtype
-
-    codebook_dim = 1 + model.config.num_codebooks
-    # create an empty tensor of the expected final shape and fill in the current tokens
-    empty = torch.empty(
-        (codebook_dim, model.config.max_seq_len), dtype=dtype, device=device
-    )
-    empty[:, :T] = prompt
-    seq = empty
-    input_pos = torch.arange(0, T, device=device)
-
-    # Use non-accelerated version for now, to avoid compilation overhead
-    prefill_decode = (
-        decode_one_token_naive
-        if isinstance(model, NaiveTransformer)
-        else decode_one_token_ar
-    )
-
-    next_token = prefill_decode(
-        model,
-        prompt.view(1, codebook_dim, -1),
-        input_pos,
-        semantic_ids=semantic_ids,
-        **sampling_kwargs,
-    )
-    seq[:, T : T + 1] = next_token
-
-    input_pos = torch.tensor([T], device=device, dtype=torch.int)
-    x = decode_n_tokens(
-        model,
-        next_token.view(1, codebook_dim, -1),
-        input_pos,
-        max_new_tokens - 1,
-        decode_one_token=decode_one_token,
-        semantic_ids=semantic_ids,
-        **sampling_kwargs,
-    )
-    # x = torch.cat(generated_tokens, dim=1)
-    seq = seq[:, : T + 1 + x.size(1)]
-    seq[:, T + 1 :] = x
-
-    return seq
-
-
-def decode_n_tokens_agent(
-    model: NaiveTransformer,
-    cur_token: torch.Tensor,
-    input_pos: torch.Tensor,
-    num_new_tokens: int,
-    semantic_ids: list,
-    im_end_id: int = 4,
-    decode_one_token=decode_one_token_naive_agent,
-    early_stop_threshold: float = 0.6,
-    **sampling_kwargs,
-):
-    batch_size = cur_token.size(0)
-    previous_tokens = torch.zeros(
-        (batch_size, model.config.num_codebooks + 1, model.config.max_seq_len),
-        dtype=torch.int,
-        device=cur_token.device,
-    )
-    finished = torch.zeros(batch_size, dtype=torch.bool, device=cur_token.device)
-    finished = finished | (cur_token[:, 0, -1] == im_end_id)
-    start_time = time.time()
-
-    for i in tqdm(range(num_new_tokens), desc="Decoding: ", total=num_new_tokens):
-        # We need to get windowed repeat penalty
-        win_size = 16
-        if i < win_size:
-            window = previous_tokens[:, :, :win_size]
-        else:
-            window = previous_tokens[:, :, i - win_size : i]
-
-        with sdpa_kernel(
-            SDPBackend.MATH
-        ):  # Actually better for Inductor to codegen attention here
-            next_token = decode_one_token(
-                model=model,
-                x=cur_token,
-                input_pos=input_pos,
-                previous_tokens=window,
-                semantic_ids=semantic_ids,
-                **sampling_kwargs,
-            )
-
-        input_pos += 1
-        cur_token = next_token.view(batch_size, model.config.num_codebooks + 1, -1)
-        previous_tokens[:, :, i : i + 1] = next_token.view(
-            batch_size, model.config.num_codebooks + 1, -1
-        )
-
-        yield cur_token.cpu()
-
-        finished = finished | (cur_token[:, 0, -1] == im_end_id)
-        if finished.all() or (
-            0 < early_stop_threshold < 1
-            and finished.sum() >= round(batch_size * early_stop_threshold)
-        ):
-            break
-
-    total_time = time.time() - start_time
-    generated_tokens = i + 1
-    tokens_per_second = (generated_tokens / total_time) * batch_size
-    logger.info(
-        f"Decoded {generated_tokens} x {batch_size} tokens in {total_time:.2f}s ({tokens_per_second:.2f} tokens/s)"
-    )
-
-
-@torch.no_grad()
-@torch.inference_mode()
-def generate_agent(
-    *,
-    model: BaseTransformer,
-    prompt: torch.Tensor,
-    max_new_tokens: int,
-    semantic_ids: list,
-    im_end_id: int = 4,
-    decode_one_token=decode_one_token_naive_agent,
-    num_samples: int = 1,
-    early_stop_threshold: float = 0.6,
-    **sampling_kwargs,
-):
-    """
-    Takes a conditioning sequence (prompt) as input and continues to generate as many tokens as requested.
-    """
-
-    # create an empty tensor of the expected final shape and fill in the current tokens
-    T = prompt.size(1)
-    prompt = prompt[None].repeat(num_samples, 1, 1)
-
-    if T >= model.config.max_seq_len:
-        raise ValueError(
-            f"Input sequence length {T} exceeds max_seq_len {model.config.max_seq_len}"
-        )
-
-    if max_new_tokens:
-        if T + max_new_tokens > model.config.max_seq_len:
-            max_new_tokens = model.config.max_seq_len - T
-            logger.info(f"Truncating max_new_tokens to {max_new_tokens}")
-
-        T_new = T + max_new_tokens
-    else:
-        T_new = model.config.max_seq_len
-        max_new_tokens = T_new - T
-
-    device, dtype = prompt.device, prompt.dtype
-
-    codebook_dim = 1 + model.config.num_codebooks
-    input_pos = torch.arange(0, T, device=device)
-
-    # Use non-accelerated version for now, to avoid compilation overhead
-    prefill_decode = (
-        decode_one_token_naive_agent
-        if isinstance(model, NaiveTransformer)
-        else decode_one_token_ar_agent
-    )
-    next_token = prefill_decode(
-        model,
-        prompt,
-        input_pos,
-        semantic_ids=semantic_ids,
-        **sampling_kwargs,
-    ).view(num_samples, codebook_dim, -1)
-    yield next_token.cpu()
-
-    input_pos = torch.tensor([T], device=device, dtype=torch.int)
-
-    yield from decode_n_tokens_agent(
-        model,
-        next_token,
-        input_pos,
-        max_new_tokens - 1,
-        im_end_id=im_end_id,
-        semantic_ids=semantic_ids,
-        decode_one_token=decode_one_token,
-        early_stop_threshold=early_stop_threshold,
-        **sampling_kwargs,
-    )
-
-
-def encode_tokens(
-    tokenizer,
-    string,
-    device="cuda",
-    prompt_tokens=None,
-    num_codebooks=4,
-):
-    string = clean_text(string)
-
-    messages = []
-    messages.append(
-        Message(
-            role="user",
-            parts=[TextPart(text=string)],
-            cal_loss=False,
-        )
-    )
-
-    if prompt_tokens is not None:
-        if prompt_tokens.ndim == 3:
-            assert (
-                prompt_tokens.shape[0] == 1
-            ), "3D prompt tokens should have shape (1, num_codebooks, seq_len)"
-            prompt_tokens = prompt_tokens[0]
-
-        assert prompt_tokens.ndim == 2, "Prompt tokens should be 2D tensor"
-
-        if prompt_tokens.shape[0] > num_codebooks:
-            logger.warning(
-                f"Prompt tokens shape {prompt_tokens.shape} is larger than num_codebooks {num_codebooks}, getting first {num_codebooks} codebooks"
-            )
-            prompt_tokens = prompt_tokens[:num_codebooks]
-
-        vq_part = VQPart(codes=prompt_tokens.to(device))
-
-        messages.append(
-            Message(
-                role="assistant",
-                parts=[TextPart(text="<|voice|>"), vq_part],
-                cal_loss=False,
-            )
-        )
-    else:
-        messages.append(
-            Message(
-                role="assistant",
-                parts=[TextPart(text="<|voice|>")],
-                cal_loss=False,
-                add_im_end=False,
-            )
-        )
-
-    conversation = Conversation(messages=messages)
-    # conversation.visualize(tokenizer)
-    encoded = conversation.encode_for_inference(
-        tokenizer=tokenizer,
-        num_codebooks=num_codebooks,
-    )
-
-    return encoded.to(device)
-
-
-def load_model(checkpoint_path, device, precision, compile=False, is_agent=False):
-    model: Union[NaiveTransformer, DualARTransformer] = BaseTransformer.from_pretrained(
-        checkpoint_path, load_weights=True, is_agent=is_agent
-    )
-
-    model = model.to(device=device, dtype=precision)
-    logger.info(f"Restored model from checkpoint")
-
-    if isinstance(model, DualARTransformer):
-        decode_one_token = (
-            decode_one_token_ar_agent if is_agent else decode_one_token_ar
-        )
-        logger.info("Using DualARTransformer")
-    else:
-        decode_one_token = (
-            decode_one_token_naive_agent if is_agent else decode_one_token_naive
-        )
-        logger.info("Using NaiveTransformer")
-
-    if compile:
-        logger.info("Compiling function...")
-        decode_one_token = torch.compile(
-            decode_one_token,
-            fullgraph=True,
-            backend="inductor" if torch.cuda.is_available() else "aot_eager",
-            mode="reduce-overhead" if torch.cuda.is_available() else None,
-        )
-
-    return model.eval(), decode_one_token
-
-
-@dataclass
-class GenerateResponse:
-    action: Literal["sample", "next"]
-    codes: Optional[torch.Tensor] = None
-    text: Optional[str] = None
-
-
-def generate_long(
-    *,
-    model,
-    device: str | torch.device,
-    decode_one_token: callable,
-    text: str,
-    num_samples: int = 1,
-    max_new_tokens: int = 0,
-    top_p: int = 0.7,
-    repetition_penalty: float = 1.5,
-    temperature: float = 0.7,
-    compile: bool = False,
-    iterative_prompt: bool = True,
-    max_length: int = 2048,
-    chunk_length: int = 150,
-    prompt_text: Optional[str | list[str]] = None,
-    prompt_tokens: Optional[torch.Tensor | list[torch.Tensor]] = None,
-):
-    assert 0 < top_p <= 1, "top_p must be in (0, 1]"
-    assert 0 < repetition_penalty < 2, "repetition_penalty must be in (0, 2)"
-    assert 0 < temperature < 2, "temperature must be in (0, 2)"
-
-    use_prompt = prompt_text is not None and prompt_tokens is not None
-    if use_prompt and isinstance(prompt_text, str):
-        prompt_text = [prompt_text]
-        prompt_tokens = [prompt_tokens]
-
-    assert use_prompt is False or len(prompt_text) == len(
-        prompt_tokens
-    ), "Prompt text and tokens must have the same length"
-
-    model_size = sum(p.numel() for p in model.parameters() if p.requires_grad)
-    tokenizer = model.tokenizer
-    im_end_id = tokenizer.get_token_id("<|im_end|>")
-
-    encoded = []
-    texts = split_text(text, chunk_length) if iterative_prompt else [text]
-    encoded_prompts = [
-        Conversation(
-            messages=[
-                Message(
-                    role="system",
-                    parts=[TextPart(text="Speak out the provided text.")],
-                    cal_loss=False,
-                )
-            ]
-        )
-        .encode_for_inference(
-            tokenizer=tokenizer,
-            num_codebooks=model.config.num_codebooks,
-        )
-        .to(device)
-    ]
-
-    if use_prompt:
-        for idx, (t, c) in enumerate(zip(prompt_text, prompt_tokens)):
-            encoded_prompts.append(
-                encode_tokens(
-                    tokenizer,
-                    string=t,
-                    device=device,
-                    prompt_tokens=c,
-                    num_codebooks=model.config.num_codebooks,
-                )
-            )
-
-    for idx, text in enumerate(texts):
-        encoded.append(
-            encode_tokens(
-                tokenizer,
-                string=text,
-                device=device,
-                num_codebooks=model.config.num_codebooks,
-            )
-        )
-        logger.info(f"Encoded text: {text}")
-
-    # Move temperature, top_p, repetition_penalty to device
-    # This is important so that changing params doesn't trigger recompile
-    temperature = torch.tensor(temperature, device=device, dtype=torch.float)
-    top_p = torch.tensor(top_p, device=device, dtype=torch.float)
-    repetition_penalty = torch.tensor(
-        repetition_penalty, device=device, dtype=torch.float
-    )
-
-    for sample_idx in range(num_samples):
-        if torch.cuda.is_available():
-            torch.cuda.synchronize()
-
-        global_encoded = []
-        seg_idx = 0
-
-        while seg_idx < len(encoded):
-            logger.info(
-                f"Generating sentence {seg_idx + 1}/{len(encoded)} of sample {sample_idx + 1}/{num_samples}"
-            )
-
-            seg = encoded[seg_idx]
-            global_encoded.append(seg)
-
-            lengths = reversed([seg.size(1) for seg in global_encoded])
-
-            # Pick last 2000 tokens
-            count = 0
-            for i, length in enumerate(lengths):
-                count += length
-                if count + length > max_length - 1024 - sum(
-                    t.shape[1] for t in encoded_prompts
-                ):
-                    break
-
-            if i != 0 and i % 2 == 0:
-                i -= 1
-
-            # Rotate the list, always make sure first segment is included to avoid drift
-            if i < len(global_encoded) - 2:
-                partial_encoded = global_encoded[:2] + global_encoded[-i:]
-            else:
-                partial_encoded = global_encoded
-
-            if use_prompt:
-                partial_encoded = encoded_prompts + partial_encoded
-
-            cat_encoded = torch.cat(partial_encoded, dim=1)
-            prompt_length = cat_encoded.size(1)
-
-            t0 = time.perf_counter()
-            y = generate(
-                model=model,
-                prompt=cat_encoded,
-                max_new_tokens=max_new_tokens,
-                decode_one_token=decode_one_token,
-                temperature=temperature,
-                top_p=top_p,
-                repetition_penalty=repetition_penalty,
-            )
-
-            if sample_idx == 0 and seg_idx == 0 and compile:
-                logger.info(f"Compilation time: {time.perf_counter() - t0:.2f} seconds")
-
-            if torch.cuda.is_available():
-                torch.cuda.synchronize()
-
-            t = time.perf_counter() - t0
-
-            tokens_generated = y.size(1) - prompt_length
-            tokens_sec = tokens_generated / t
-            logger.info(
-                f"Generated {tokens_generated} tokens in {t:.02f} seconds, {tokens_sec:.02f} tokens/sec"
-            )
-            logger.info(
-                f"Bandwidth achieved: {model_size * tokens_sec / 1e9:.02f} GB/s"
-            )
-
-            if torch.cuda.is_available():
-                logger.info(
-                    f"GPU Memory used: {torch.cuda.max_memory_reserved() / 1e9:.02f} GB"
-                )
-
-            # Put the generated tokens
-            # since there is <im_end>, we remove last token
-            codes = y[1:, prompt_length + 1 :].clone()
-            assert (codes >= 0).all(), f"Negative code found"
-
-            decoded = y[:, prompt_length:].clone()
-            # But for global encoding, we should keep the <im_end> token
-
-            global_encoded.append(decoded)
-            assert (codes >= 0).all(), f"Negative code found: {codes}"
-            yield GenerateResponse(action="sample", codes=codes, text=texts[seg_idx])
-            seg_idx += 1
-
-        # This indicates the end of the current sample
-        yield GenerateResponse(action="next")
-
-
-@dataclass
-class WrappedGenerateResponse:
-    status: Literal["success", "error"]
-    response: Optional[GenerateResponse | Exception] = None
-
-
-@dataclass
-class GenerateRequest:
-    request: dict
-    response_queue: queue.Queue
-
-
-def launch_thread_safe_queue(
-    checkpoint_path,
-    device,
-    precision,
-    compile: bool = False,
-):
-    input_queue = queue.Queue()
-    init_event = threading.Event()
-
-    def worker():
-        model, decode_one_token = load_model(
-            checkpoint_path, device, precision, compile=compile
-        )
-        with torch.device(device):
-            model.setup_caches(
-                max_batch_size=1,
-                max_seq_len=model.config.max_seq_len,
-                dtype=next(model.parameters()).dtype,
-            )
-        init_event.set()
-
-        while True:
-            item: GenerateRequest | None = input_queue.get()
-            if item is None:
-                break
-
-            kwargs = item.request
-            response_queue = item.response_queue
-
-            try:
-                for chunk in generate_long(
-                    model=model, decode_one_token=decode_one_token, **kwargs
-                ):
-                    response_queue.put(
-                        WrappedGenerateResponse(status="success", response=chunk)
-                    )
-            except Exception as e:
-                response_queue.put(WrappedGenerateResponse(status="error", response=e))
-
-    threading.Thread(target=worker, daemon=True).start()
-    init_event.wait()
-
-    return input_queue
-
-
-def launch_thread_safe_queue_agent(
-    checkpoint_path,
-    device,
-    precision,
-    compile: bool = False,
-):
-    input_queue = queue.Queue()
-    init_event = threading.Event()
-
-    tokenizer = AutoTokenizer.from_pretrained(checkpoint_path)
-    config = BaseModelArgs.from_pretrained(checkpoint_path)
-
-    def worker():
-        model, decode_one_token = load_model(
-            checkpoint_path, device, precision, compile=compile, is_agent=True
-        )
-
-        with torch.device(device):
-            model.setup_caches(
-                max_batch_size=1,
-                max_seq_len=model.config.max_seq_len,
-                dtype=next(model.parameters()).dtype,
-            )
-        init_event.set()
-
-        while True:
-            item: GenerateRequest | None = input_queue.get()
-            if item is None:
-                break
-
-            kwargs = item.request
-            response_queue = item.response_queue
-
-            try:
-                for token in generate_agent(
-                    model=model,
-                    decode_one_token=decode_one_token,
-                    **kwargs,
-                ):
-                    response_queue.put(token)
-
-                response_queue.put("stop")
-            except Exception as e:
-                import traceback
-
-                logger.exception(f"Error in worker: {traceback.format_exc()}")
-                response_queue.put("error")
-
-    threading.Thread(target=worker, daemon=True).start()
-    init_event.wait()
-
-    return input_queue, tokenizer, config
-
-
-@click.command()
-@click.option(
-    "--text",
-    type=str,
-    default="你说的对, 但是原神是一款由米哈游自主研发的开放世界手游.",
-)
-@click.option("--prompt-text", type=str, default=None, multiple=True)
-@click.option(
-    "--prompt-tokens",
-    type=click.Path(path_type=Path, exists=True),
-    default=None,
-    multiple=True,
-)
-@click.option("--num-samples", type=int, default=1)
-@click.option("--max-new-tokens", type=int, default=0)
-@click.option("--top-p", type=float, default=0.7)
-@click.option("--repetition-penalty", type=float, default=1.2)
-@click.option("--temperature", type=float, default=0.7)
-@click.option(
-    "--checkpoint-path",
-    type=click.Path(path_type=Path, exists=True),
-    default="checkpoints/fish-speech-1.5",
-)
-@click.option("--device", type=str, default="cuda")
-@click.option("--compile/--no-compile", default=False)
-@click.option("--seed", type=int, default=42)
-@click.option("--half/--no-half", default=False)
-@click.option("--iterative-prompt/--no-iterative-prompt", default=True)
-@click.option("--chunk-length", type=int, default=100)
-def main(
-    text: str,
-    prompt_text: Optional[list[str]],
-    prompt_tokens: Optional[list[Path]],
-    num_samples: int,
-    max_new_tokens: int,
-    top_p: int,
-    repetition_penalty: float,
-    temperature: float,
-    checkpoint_path: Path,
-    device: str,
-    compile: bool,
-    seed: int,
-    half: bool,
-    iterative_prompt: bool,
-    chunk_length: int,
-) -> None:
-
-    precision = torch.half if half else torch.bfloat16
-
-    if prompt_text is not None and len(prompt_text) != len(prompt_tokens):
-        raise ValueError(
-            f"Number of prompt text ({len(prompt_text)}) and prompt tokens ({len(prompt_tokens)}) should be the same"
-        )
-
-    logger.info("Loading model ...")
-    t0 = time.time()
-    model, decode_one_token = load_model(
-        checkpoint_path, device, precision, compile=compile
-    )
-    with torch.device(device):
-        model.setup_caches(
-            max_batch_size=1,
-            max_seq_len=model.config.max_seq_len,
-            dtype=next(model.parameters()).dtype,
-        )
-    if torch.cuda.is_available():
-        torch.cuda.synchronize()
-
-    logger.info(f"Time to load model: {time.time() - t0:.02f} seconds")
-
-    if prompt_tokens is not None:
-        prompt_tokens = [torch.from_numpy(np.load(p)).to(device) for p in prompt_tokens]
-
-    torch.manual_seed(seed)
-
-    if torch.cuda.is_available():
-        torch.cuda.manual_seed(seed)
-
-    generator = generate_long(
-        model=model,
-        device=device,
-        decode_one_token=decode_one_token,
-        text=text,
-        num_samples=num_samples,
-        max_new_tokens=max_new_tokens,
-        top_p=top_p,
-        repetition_penalty=repetition_penalty,
-        temperature=temperature,
-        compile=compile,
-        iterative_prompt=iterative_prompt,
-        chunk_length=chunk_length,
-        prompt_text=prompt_text,
-        prompt_tokens=prompt_tokens,
-=======
 def main():
     # Make path relative to this file
     script_path = os.path.join(
         os.path.dirname(__file__), "../../fish_speech/models/text2semantic/inference.py"
->>>>>>> 4fc8dbdf
     )
     subprocess.run(["python", script_path] + sys.argv[1:])
 
