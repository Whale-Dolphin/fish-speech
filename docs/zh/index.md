# 介绍

<div>
<a target="_blank" href="https://discord.gg/Es5qTB9BcN">
<img alt="Discord" src="https://img.shields.io/discord/1214047546020728892?color=%23738ADB&label=Discord&logo=discord&logoColor=white&style=flat-square"/>
</a>
<a target="_blank" href="http://qm.qq.com/cgi-bin/qm/qr?_wv=1027&k=jCKlUP7QgSm9kh95UlBoYv6s1I-Apl1M&authKey=xI5ttVAp3do68IpEYEalwXSYZFdfxZSkah%2BctF5FIMyN2NqAa003vFtLqJyAVRfF&noverify=0&group_code=593946093">
<img alt="QQ" src="https://img.shields.io/badge/QQ Group-%2312B7F5?logo=tencent-qq&logoColor=white&style=flat-square"/>
</a>
<a target="_blank" href="https://hub.docker.com/r/lengyue233/fish-speech">
<img alt="Docker" src="https://img.shields.io/docker/pulls/lengyue233/fish-speech?style=flat-square&logo=docker"/>
</a>
</div>

!!! warning
我们不对代码库的任何非法使用承担任何责任. 请参阅您当地关于 DMCA (数字千年法案) 和其他相关法律法规.

此代码库根据 `BSD-3-Clause` 许可证发布, 所有模型根据 CC-BY-NC-SA-4.0 许可证发布.

<p align="center">
<<<<<<< HEAD
  <img src="https://s2.loli.net/2024/05/11/h9qSpRboTs5dGMQ.png" width="75%">
=======
   <img src="../assets/figs/diagram.png" width="75%">
>>>>>>> cee143d2
</p>

## 要求

- GPU 内存: 4GB (用于推理), 8GB (用于微调)
- 系统: Linux, Windows

## Windows 配置

Windows 专业用户可以考虑 WSL2 或 docker 来运行代码库。

Windows 非专业用户可考虑以下为免 Linux 环境的基础运行方法（附带模型编译功能，即 `torch.compile`）：

<<<<<<< HEAD
=======

>>>>>>> cee143d2
1. 解压项目压缩包。
2. 点击 `install_env.bat` 安装环境。
    - 可以通过编辑 `install_env.bat` 的 `USE_MIRROR` 项来决定是否使用镜像站下载。
    - `USE_MIRROR=false` 使用原始站下载最新稳定版 `torch` 环境。`USE_MIRROR=true` 为从镜像站下载最新 `torch` 环境。默认为 `true`。
    - 可以通过编辑 `install_env.bat` 的 `INSTALL_TYPE` 项来决定是否启用可编译环境下载。
    - `INSTALL_TYPE=preview` 下载开发版编译环境。`INSTALL_TYPE=stable` 下载稳定版不带编译环境。
3. 若第2步 `INSTALL_TYPE=preview` 则执行这一步（可跳过，此步为激活编译模型环境）
    1. 使用如下链接下载 LLVM 编译器。
        - [LLVM-17.0.6（原站站点下载）](https://huggingface.co/fishaudio/fish-speech-1/resolve/main/LLVM-17.0.6-win64.exe?download=true)
        - [LLVM-17.0.6（镜像站点下载）](https://hf-mirror.com/fishaudio/fish-speech-1/resolve/main/LLVM-17.0.6-win64.exe?download=true)
        - 下载完 `LLVM-17.0.6-win64.exe` 后，双击进行安装，选择合适的安装位置，最重要的是勾选 `Add Path to Current User` 添加环境变量。
        - 确认安装完成。
    2. 下载安装 Microsoft Visual C++ 可再发行程序包，解决潜在 .dll 丢失问题。
        - [MSVC++ 14.40.33810.0 下载](https://aka.ms/vs/17/release/vc_redist.x64.exe)
    3. 下载安装 Visual Studio 社区版以获取 MSVC++ 编译工具, 解决 LLVM 的头文件依赖问题。
        - [Visual Studio 下载](https://visualstudio.microsoft.com/zh-hans/downloads/)
        - 安装好Visual Studio Installer之后，下载Visual Studio Community 2022
        - 如下图点击`修改`按钮，找到`使用C++的桌面开发`项，勾选下载
<p align="center">
   <img src="https://s2.loli.net/2024/07/15/pWdlYXNAMIzb8Lq.png" width="60%">
</p>
4. 双击 `start.bat`，进入 Fish-Speech 训练推理配置 WebUI 页面。
    - (可选) 想直接进入推理页面？编辑项目根目录下的
    -  进入网页后：

<p align="center">
  <img src="https://s2.loli.net/2024/05/06/gw2L39Qj4mClJSG.png" width="75%">
</p>

   -  简单说一下各部分区域构成，如下图所示，方便按图索骥：

<p align="center">
  <img src="https://s2.loli.net/2024/05/06/NvfsgyRZCSk72MG.png" width="75%">
</p>

   -  **1** banner（横幅）：进入网页后从左到右逐渐显示"Welcome to Fish-Speech"字样。以后可能变动。
   -  **2** 功能区: 在这里，你将决定数据集文件的来源，文本标签的修改，训练参数的调整、推理页面的设置。
   -  **3** 文件信息展示区：一般不可更改。指引你如何找到自己的预处理后的数据文件、训练后的模型文件所在路径。
   -  **4** 版本/作者信息。可以多多支持一下作者。
   -  **5** 欢迎更好的动效~

!!! info "可选"

    想启动 API 服务器？编辑项目根目录下的 `API_FLAGS.txt`, 前三行修改成如下格式:
    ```
    # --infer
        --api
        --listen ...
        ...
    ```

!!! info "可选"
    
    双击 `run_cmd.bat` 进入本项目的 conda/python 命令行环境


## Linux 配置

```bash
# 创建一个 python 3.10 虚拟环境, 你也可以用 virtualenv
conda create -n fish-speech python=3.10
conda activate fish-speech

# 安装 pytorch
pip3 install torch torchvision torchaudio

# 安装 fish-speech
pip3 install -e .

# (Ubuntu / Debian 用户) 安装 sox
apt install libsox-dev
```

## 更新日志

- 2024/07/02: 更新了 Fish-Speech 到 1.2 版本，移除 VITS Decoder，同时极大幅度提升 zero-shot 能力.
- 2024/05/10: 更新了 Fish-Speech 到 1.1 版本，引入了 VITS Decoder 来降低口胡和提高音色相似度.
- 2024/04/22: 完成了 Fish-Speech 1.0 版本, 大幅修改了 VQGAN 和 LLAMA 模型.
- 2023/12/28: 添加了 `lora` 微调支持.
- 2023/12/27: 添加了 `gradient checkpointing`, `causual sampling` 和 `flash-attn` 支持.
- 2023/12/19: 更新了 Webui 和 HTTP API.
- 2023/12/18: 更新了微调文档和相关例子.
- 2023/12/17: 更新了 `text2semantic` 模型, 支持无音素模式.
- 2023/12/13: 测试版发布, 包含 VQGAN 模型和一个基于 LLAMA 的语言模型 (只支持音素).

## 致谢

- [VITS2 (daniilrobnikov)](https://github.com/daniilrobnikov/vits2)
- [Bert-VITS2](https://github.com/fishaudio/Bert-VITS2)
- [GPT VITS](https://github.com/innnky/gpt-vits)
- [MQTTS](https://github.com/b04901014/MQTTS)
- [GPT Fast](https://github.com/pytorch-labs/gpt-fast)
- [Transformers](https://github.com/huggingface/transformers)
- [GPT-SoVITS](https://github.com/RVC-Boss/GPT-SoVITS)<|MERGE_RESOLUTION|>--- conflicted
+++ resolved
@@ -18,11 +18,7 @@
 此代码库根据 `BSD-3-Clause` 许可证发布, 所有模型根据 CC-BY-NC-SA-4.0 许可证发布.
 
 <p align="center">
-<<<<<<< HEAD
-  <img src="https://s2.loli.net/2024/05/11/h9qSpRboTs5dGMQ.png" width="75%">
-=======
    <img src="../assets/figs/diagram.png" width="75%">
->>>>>>> cee143d2
 </p>
 
 ## 要求
@@ -36,10 +32,6 @@
 
 Windows 非专业用户可考虑以下为免 Linux 环境的基础运行方法（附带模型编译功能，即 `torch.compile`）：
 
-<<<<<<< HEAD
-=======
-
->>>>>>> cee143d2
 1. 解压项目压缩包。
 2. 点击 `install_env.bat` 安装环境。
     - 可以通过编辑 `install_env.bat` 的 `USE_MIRROR` 项来决定是否使用镜像站下载。
